--- conflicted
+++ resolved
@@ -101,15 +101,13 @@
 ifeq ($(plugout_midi),yes)
 objs_gbsplay += plugout_midi.o
 endif
-<<<<<<< HEAD
 ifeq ($(plugout_pulse),yes)
 objs_gbsplay += plugout_pulse.o
 GBSPLAYLDFLAGS += -lpulse-simple -lpulse
-=======
+endif
 ifeq ($(plugout_dsound),yes)
 objs_gbsplay += plugout_dsound.o
 GBSPLAYLDFLAGS += -ldsound $(libdsound_flags)
->>>>>>> 06a8348b
 endif
 
 # install contrib files?
